--- conflicted
+++ resolved
@@ -15,7 +15,7 @@
 #ifndef ENSMALLEN_CMAES_ACTIVE_CMAES_IMPL_HPP
 #define ENSMALLEN_CMAES_ACTIVE_CMAES_IMPL_HPP
 
- // In case it hasn't been included yet.
+// In case it hasn't been included yet.
 #include "active_cmaes.hpp"
 
 #include "not_empty_transformation.hpp"
@@ -193,9 +193,9 @@
     BaseMatType covLower;
     while (!arma::chol(covLower, C[idx0], "lower"))
       C[idx0].diag() += std::numeric_limits<ElemType>::epsilon();
-  
+
     arma::eig_sym(eigval, eigvec, C[idx0]);
-    
+
     for (size_t j = 0; j < lambda; ++j)
     {
       if (iterate.n_rows > iterate.n_cols)
@@ -214,7 +214,6 @@
       // Calculate the objective function.
       pObjective(idx(j)) = selectionPolicy.Select(function, batchSize,
           transformationPolicy.Transform(pPosition[idx(j)]), callbacks...);
-
     }
 
     // Sort population.
@@ -263,20 +262,7 @@
       Warn << "The step size diverged to " << sigma(idx1) << "; "
           << "terminating with failure.  Try a smaller step size?" << std::endl;
 
-<<<<<<< HEAD
-    if (std::isnan(sigma(idx1)) || sigma(idx1) > 1e14)
-    {
-      Warn << "The step size diverged to " << sigma(idx1) << "; "
-        << "terminating with failure.  Try a smaller step size?" << std::endl;
-
       iterate = transformationPolicy.Transform(iterate);
-
-      Callback::EndOptimization(*this, function, iterate, callbacks...);
-      return overallObjective;
-    }
-=======
-      iterate = transformationPolicy.Transform(iterate);
->>>>>>> 1cfe9841
 
       Callback::EndOptimization(*this, function, iterate, callbacks...);
       return overallObjective;
@@ -343,7 +329,7 @@
     if (std::isnan(overallObjective) || std::isinf(overallObjective))
     {
       Warn << "Active CMA-ES: converged to " << overallObjective << "; "
-        << "terminating with failure.  Try a smaller step size?" << std::endl;
+          << "terminating with failure.  Try a smaller step size?" << std::endl;
 
       iterate = transformationPolicy.Transform(iterate);
       Callback::EndOptimization(*this, function, iterate, callbacks...);
@@ -352,34 +338,20 @@
 
     if (std::abs(lastObjective - overallObjective) < tolerance)
     {
-<<<<<<< HEAD
-      if (steps > patience) {
-        Info << "Active CMA-ES: minimized within tolerance " << tolerance << "; "
-          << "terminating optimization." << std::endl;
-=======
       if (steps > patience)
       {
         Info << "Active CMA-ES: minimized within tolerance " << tolerance << "; "
             << "terminating optimization." << std::endl;
->>>>>>> 1cfe9841
 
         iterate = transformationPolicy.Transform(iterate);
         Callback::EndOptimization(*this, function, iterate, callbacks...);
         return overallObjective;
       }
-<<<<<<< HEAD
-=======
     }
     else
     {
       steps = 0;
->>>>>>> 1cfe9841
-    }
-    else {
-      steps = 0;
-    }
-
-    steps++;
+    }
 
     steps++;
     lastObjective = overallObjective;
