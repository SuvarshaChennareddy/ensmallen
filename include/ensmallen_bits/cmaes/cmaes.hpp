--- conflicted
+++ resolved
@@ -85,12 +85,9 @@
    * @param selectionPolicy Instantiated selection policy used to calculate the
    *     objective.
    * @param stepSize Starting sigma/step size (will be modified).
-<<<<<<< HEAD
    * @param saveState If true, the optimization will be resumed from where 
          it was left off. In other words, the optimization state will 
          be restored.
-=======
->>>>>>> 52e44915
    */
   CMAES(const size_t lambda = 0,
         const TransformationPolicyType& 
@@ -99,12 +96,8 @@
         const size_t maxIterations = 1000,
         const double tolerance = 1e-5,
         const SelectionPolicyType& selectionPolicy = SelectionPolicyType(),
-<<<<<<< HEAD
         double stepSize = 0,
         bool saveState = false);
-=======
-        double stepSize = 0);
->>>>>>> 52e44915
 
   /**
    * Construct the CMA-ES optimizer with the given function and parameters 
@@ -125,12 +118,9 @@
    * @param selectionPolicy Instantiated selection policy used to calculate the
    * objective.
    * @param stepSize Starting sigma/step size (will be modified).
-<<<<<<< HEAD
    * @param saveState If true, the optimization will be resumed from where
          it was left off. In other words, the optimization state will
          be restored.
-=======
->>>>>>> 52e44915
    */
   ens_deprecated CMAES(const size_t lambda = 0,
                        const double lowerBound = -10,
@@ -139,12 +129,8 @@
                        const size_t maxIterations = 1000,
                        const double tolerance = 1e-5,
                        const SelectionPolicyType& selectionPolicy = SelectionPolicyType(),
-<<<<<<< HEAD
                        double stepSize = 1,
                        bool saveState = false);
-=======
-                       double stepSize = 1);
->>>>>>> 52e44915
 
   /**
    * Optimize the given function using CMA-ES. The given starting point will be
@@ -198,7 +184,6 @@
   TransformationPolicyType& TransformationPolicy() 
   { return transformationPolicy; }
 
-<<<<<<< HEAD
   //! Get the initial step size.
   double StepSize() const
   { return stepSize; }
@@ -228,15 +213,6 @@
   //! Modify the early termination indicator.
   bool& Terminate() { return terminate; }
 
-=======
-  //! Get the step size.
-  double StepSize() const
-  { return stepSize; }
-  //! Modify the step size.
-  double& StepSize()
-  { return stepSize; }
-
->>>>>>> 52e44915
  private:
   //! Population size.
   size_t lambda;
@@ -257,8 +233,7 @@
   //! while evaluating fitness. This mapping is also done after optimization 
   //! has completed.
   TransformationPolicyType transformationPolicy;
-
-<<<<<<< HEAD
+  
   //! The initial step size.
   double stepSize;
 
@@ -289,10 +264,6 @@
 
   //! Controls early termination of the optimization process.
   bool terminate;
-=======
-  //! The step size.
-  double stepSize;
->>>>>>> 52e44915
 };
 
 /**
